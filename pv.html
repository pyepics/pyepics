

<!DOCTYPE html PUBLIC "-//W3C//DTD XHTML 1.0 Transitional//EN"
  "http://www.w3.org/TR/xhtml1/DTD/xhtml1-transitional.dtd">


<html xmlns="http://www.w3.org/1999/xhtml">
  <head>
    <meta http-equiv="Content-Type" content="text/html; charset=utf-8" />
    
    <title>The Epics PV class &mdash; Epics Channel Access for Python</title>
<<<<<<< HEAD
=======
    
>>>>>>> 834c1401
    <link rel="stylesheet" href="_static/sphinxdoc.css" type="text/css" />
    <link rel="stylesheet" href="_static/pygments.css" type="text/css" />
    
    <script type="text/javascript">
      var DOCUMENTATION_OPTIONS = {
        URL_ROOT:    '',
        VERSION:     '3.1.4',
        COLLAPSE_INDEX: false,
        FILE_SUFFIX: '.html',
        HAS_SOURCE:  true
      };
    </script>
    <script type="text/javascript" src="_static/jquery.js"></script>
    <script type="text/javascript" src="_static/underscore.js"></script>
    <script type="text/javascript" src="_static/doctools.js"></script>
    <link rel="top" title="Epics Channel Access for Python" href="index.html" />
    <link rel="next" title="epics.ca Low-Level Epics Interface" href="ca.html" />
    <link rel="prev" title="Overview of EPICS Channel Access in Python" href="overview.html" /> 
  </head>
  <body>
<div style="background-color: #E4EAED; text-align: left; padding: 0px 0px 15px 15px">
 <h1> <a href="index.html">PyEpics: Epics Channel Access for Python</a></h1>
</div>

    <div class="related">
      <h3>Navigation</h3>
      <ul>
        <li class="right" style="margin-right: 10px">
          <a href="genindex.html" title="General Index"
             accesskey="I">index</a></li>
        <li class="right" >
          <a href="py-modindex.html" title="Python Module Index"
             >modules</a> |</li>
        <li class="right" >
          <a href="ca.html" title="epics.ca Low-Level Epics Interface"
             accesskey="N">next</a> |</li>
        <li class="right" >
          <a href="overview.html" title="Overview of EPICS Channel Access in Python"
             accesskey="P">previous</a> |</li>
   <li><a href="overview.html">getting started</a>|&nbsp;</li>
   <li><a href="installation.html">download</a>|&nbsp;</li>
   <li><a href="#">PVs</a>|&nbsp;</li>
   <li><a href="devices.html">Devices</a>|&nbsp;</li>
   <li><a href="wx.html">wxWidgets</a>|&nbsp;</li>
   <li><a href="more.html">More...</a>|&nbsp;</li>
   &nbsp;&nbsp;<li><a href="search.html">search</a>&nbsp;</li>
 
      </ul>
    </div>

      <div class="sphinxsidebar">
        <div class="sphinxsidebarwrapper">
  <h3><a href="index.html">Table Of Contents</a></h3>
  <ul>
<li><a class="reference internal" href="#">The Epics PV class</a><ul>
<li><a class="reference internal" href="#module-pv">Overview</a></li>
<li><a class="reference internal" href="#the-pv-class">The <tt class="docutils literal"><span class="pre">PV</span></tt> class</a><ul>
<li><a class="reference internal" href="#methods">methods</a></li>
<li><a class="reference internal" href="#attributes">attributes</a></li>
</ul>
</li>
<li><a class="reference internal" href="#string-representation-for-a-pv">String representation for a PV</a></li>
<li><a class="reference internal" href="#automatic-monitoring-of-a-pv">Automatic Monitoring of a PV</a></li>
<li><a class="reference internal" href="#user-supplied-callback-functions">User-supplied Callback functions</a></li>
<li><a class="reference internal" href="#user-supplied-connection-callback-functions">User-supplied Connection Callback functions</a></li>
<li><a class="reference internal" href="#put-with-wait-put-callbacks-and-put-complete">Put with wait, put callbacks, and  put_complete</a></li>
<li><a class="reference internal" href="#examples">Examples</a><ul>
<li><a class="reference internal" href="#basic-use">Basic Use</a></li>
<li><a class="reference internal" href="#example-of-using-info-and-more-properties-examples">Example of using info and more properties examples</a></li>
<li><a class="reference internal" href="#getting-a-string-value">Getting a string value</a></li>
<li><a class="reference internal" href="#example-of-put">Example of <tt class="docutils literal"><span class="pre">put()</span></tt></a></li>
<li><a class="reference internal" href="#example-of-simple-callback">Example of simple callback</a></li>
<li><a class="reference internal" href="#example-of-connection-callback">Example of connection callback</a></li>
</ul>
</li>
</ul>
</li>
</ul>

  <h4>Previous topic</h4>
  <p class="topless"><a href="overview.html"
                        title="previous chapter">Overview of EPICS Channel Access in Python</a></p>
  <h4>Next topic</h4>
  <p class="topless"><a href="ca.html"
                        title="next chapter"><tt class="docutils literal docutils literal docutils literal"><span class="pre">epics.ca</span></tt> Low-Level Epics Interface</a></p>
  <h3>This Page</h3>
  <ul class="this-page-menu">
    <li><a href="_sources/pv.txt"
           rel="nofollow">Show Source</a></li>
  </ul>
<div id="searchbox" style="display: none">
  <h3>Quick search</h3>
    <form class="search" action="search.html" method="get">
      <input type="text" name="q" />
      <input type="submit" value="Go" />
      <input type="hidden" name="check_keywords" value="yes" />
      <input type="hidden" name="area" value="default" />
    </form>
    <p class="searchtip" style="font-size: 90%">
    Enter search terms or a module, class or function name.
    </p>
</div>
<script type="text/javascript">$('#searchbox').show(0);</script>
        </div>
      </div>

    <div class="document">
      <div class="documentwrapper">
        <div class="bodywrapper">
          <div class="body">
            
  <div class="section" id="the-epics-pv-class">
<span id="pv-label"></span><h1>The Epics PV class<a class="headerlink" href="#the-epics-pv-class" title="Permalink to this headline">¶</a></h1>
<div class="section" id="module-pv">
<span id="overview"></span><h2>Overview<a class="headerlink" href="#module-pv" title="Permalink to this headline">¶</a></h2>
<p>The <tt class="xref py py-mod docutils literal"><span class="pre">epics.pv</span></tt> module provides a higher-level class <a class="reference internal" href="#pv.PV" title="pv.PV"><tt class="xref py py-class docutils literal"><span class="pre">PV</span></tt></a>, which
creates a <cite>PV</cite> object for an EPICS Process Variable.  A <cite>PV</cite> object has
both methods and attributes for accessing it's properties.</p>
</div>
<div class="section" id="the-pv-class">
<h2>The <a class="reference internal" href="#pv.PV" title="pv.PV"><tt class="xref py py-class docutils literal"><span class="pre">PV</span></tt></a> class<a class="headerlink" href="#the-pv-class" title="Permalink to this headline">¶</a></h2>
<dl class="class">
<dt id="pv.PV">
<em class="property">class </em><tt class="descclassname">pv.</tt><tt class="descname">PV</tt><big>(</big><em>pvname</em><span class="optional">[</span>, <em>callback=None</em><span class="optional">[</span>, <em>form='native'</em><span class="optional">[</span>, <em>auto_monitor=None</em><span class="optional">[</span>, <em>connection_callback=None</em><span class="optional">[</span>, <em>connection_timeout=None</em><span class="optional">[</span>, <em>verbose=False</em><span class="optional">]</span><span class="optional">]</span><span class="optional">]</span><span class="optional">]</span><span class="optional">]</span><span class="optional">]</span><big>)</big><a class="headerlink" href="#pv.PV" title="Permalink to this definition">¶</a></dt>
<dt>
<tt class="descname">create a PV object for a named Epics Process Variable.</tt></dt>
<dd><table class="docutils field-list" frame="void" rules="none">
<col class="field-name" />
<col class="field-body" />
<tbody valign="top">
<tr class="field-odd field"><th class="field-name">Parameters:</th><td class="field-body"><ul class="first last simple">
<li><strong>pvname</strong> -- name of Epics Process Variable</li>
<li><strong>callback</strong> (<em>callable, tuple, list or None</em>) -- user-defined callback function on changes to PV value or state.</li>
<li><strong>form</strong> (<em>string, one of ('native','ctrl', or 'time')</em>) -- which epics <em>data type</em> to use:  the 'native' , or the 'ctrl' (Control) or 'time' variant.</li>
<li><strong>auto_monitor</strong> (<tt class="docutils literal"><span class="pre">None</span></tt>, <tt class="docutils literal"><span class="pre">True</span></tt>, <tt class="docutils literal"><span class="pre">False</span></tt>, or bitmask (see <a class="reference internal" href="#pv-automonitor-label"><em>Automatic Monitoring of a PV</em></a>)) -- whether to automatically monitor the PV for changes.</li>
<li><strong>connection_callback</strong> (callable or <tt class="docutils literal"><span class="pre">None</span></tt>) -- user-defined function called on changes to PV connection status.</li>
<li><strong>connection_timeout</strong> (float or <tt class="docutils literal"><span class="pre">None</span></tt>) -- time (in seconds) to wait for connection before giving up</li>
<li><strong>verbose</strong> (<tt class="docutils literal"><span class="pre">True</span></tt>/<tt class="docutils literal"><span class="pre">False</span></tt>) -- whether to print out debugging messages</li>
</ul>
</td>
</tr>
</tbody>
</table>
</dd></dl>

<p>Once created, a PV should (barring any network issues) automatically
connect and be ready to use.</p>
<div class="highlight-python"><div class="highlight"><pre><span class="gp">&gt;&gt;&gt; </span><span class="kn">from</span> <span class="nn">epics</span> <span class="kn">import</span> <span class="n">PV</span>
<span class="gp">&gt;&gt;&gt; </span><span class="n">p</span> <span class="o">=</span> <span class="n">PV</span><span class="p">(</span><span class="s">&#39;XX:m1.VAL&#39;</span><span class="p">)</span>
<span class="gp">&gt;&gt;&gt; </span><span class="k">print</span> <span class="n">p</span><span class="o">.</span><span class="n">get</span><span class="p">()</span>
<span class="gp">&gt;&gt;&gt; </span><span class="k">print</span> <span class="n">p</span><span class="o">.</span><span class="n">count</span><span class="p">,</span> <span class="n">p</span><span class="o">.</span><span class="n">type</span>
</pre></div>
</div>
<p>The <em>pvname</em> is required, and is the name of an existing Process Variable.</p>
<p>The <em>callback</em> parameter specifies one or more python methods to be called
on changes, as discussed in more detail at <a class="reference internal" href="#pv-callbacks-label"><em>User-supplied Callback functions</em></a></p>
<p>The <em>connection_callback</em> parameter specifies a python method to be called
on changes to the connection status of the PV (that is, when it connects or
disconnects).  This is discussed in more detail at <a class="reference internal" href="#pv-connection-callbacks-label"><em>User-supplied Connection Callback functions</em></a></p>
<p>The <em>form</em> parameter specifies which of the three variants 'native' (the
default), 'ctrl' (Control) or 'time' to use for the PV.  The control and
time variants add additional fields to the PV, which can be useful in some
cases.  Also note that the additional 'ctrl' value fields (see the
<a class="reference internal" href="ca.html#ctrlvars-table"><em>Table of Control Attributes</em></a>) can be obtained with
<a class="reference internal" href="#pv.get_ctrlvars" title="pv.get_ctrlvars"><tt class="xref py py-meth docutils literal"><span class="pre">get_ctrlvars()</span></tt></a> even for PVs of 'native' form.</p>
<p>The <em>auto_monitor</em> parameter specifies whether the PV should be
automatically monitored.  See <a class="reference internal" href="#pv-automonitor-label"><em>Automatic Monitoring of a PV</em></a> for a detailed
description of this.</p>
<p>The <em>verbose</em> parameter specifies more verbose output on changes, and is
intended for debugging purposes.</p>
<div class="section" id="methods">
<h3>methods<a class="headerlink" href="#methods" title="Permalink to this headline">¶</a></h3>
<p>A <cite>PV</cite> has several methods for getting and setting its value and defining
callbacks to be executed when the PV changes.</p>
<dl class="method">
<dt id="pv.get">
<tt class="descclassname">pv.</tt><tt class="descname">get</tt><big>(</big><span class="optional">[</span><em>count=None</em><span class="optional">[</span>, <em>as_string=False</em><span class="optional">[</span>, <em>as_numpy=True</em><span class="optional">[</span>, <em>timeout=None</em><span class="optional">[</span>, <em>use_monitor=True</em><span class="optional">]</span><span class="optional">]</span><span class="optional">]</span><span class="optional">]</span><span class="optional">]</span><big>)</big><a class="headerlink" href="#pv.get" title="Permalink to this definition">¶</a></dt>
<dd><p>get and return the current value of the PV</p>
<table class="docutils field-list" frame="void" rules="none">
<col class="field-name" />
<col class="field-body" />
<tbody valign="top">
<tr class="field-odd field"><th class="field-name">Parameters:</th><td class="field-body"><ul class="first last simple">
<li><strong>count</strong> (integer or <tt class="docutils literal"><span class="pre">None</span></tt>) -- maximum number of array elements to return</li>
<li><strong>as_string</strong> (<tt class="docutils literal"><span class="pre">True</span></tt>/<tt class="docutils literal"><span class="pre">False</span></tt>) -- whether to return the string representation of the  value.</li>
<li><strong>as_numpy</strong> -- whether to try to return a numpy array where appropriate.</li>
<li><strong>timeout</strong> (float or <tt class="docutils literal"><span class="pre">None</span></tt>) -- maximum time to wait for data before returning <tt class="docutils literal"><span class="pre">None</span></tt>.</li>
<li><strong>use_monitor</strong> (<tt class="docutils literal"><span class="pre">True</span></tt>/<tt class="docutils literal"><span class="pre">False</span></tt>) -- whether to rely on monitor callbacks or explicitly get value now.</li>
</ul>
</td>
</tr>
</tbody>
</table>
<p>see <a class="reference internal" href="#pv-as-string-label"><em>String representation for a PV</em></a> for details on how the string
representation is determined.</p>
<p>With the <em>as_numpy</em> option, an array PV (that is, a PV whose value has
more than one element) will be returned as a numpy array, provided the
numpy module is available.  See <a class="reference internal" href="advanced.html#advanced-large-arrays-label"><em>Strategies for working with large arrays</em></a> for a
discussion of strategies for how to best deal with very large arrays.</p>
<p>The <em>use_monitor</em> option controls whether the most recent value from the automatic
monitoring will be used or whether the value will be explicitly asked
for right now.  Usually, you can rely on a PVs value being kept up to
date, and so the default here is <tt class="docutils literal"><span class="pre">True</span></tt>.  But, since network traffic
is not instantaneous and hard to predict, the value returned with
<cite>use_monitor=True</cite> may be out-of-date.</p>
<p>The <em>timeout</em> sets how long (in seconds) to wait for the value to be
sent.  This only applies with <cite>use_monitor=False</cite>, or if the PV is not
automatically monitored.   Otherwise, the most recently received value
will be sent immediately.</p>
<p>See <a class="reference internal" href="#pv-automonitor-label"><em>Automatic Monitoring of a PV</em></a> for more on monitoring PVs and
<a class="reference internal" href="advanced.html#advanced-get-timeouts-label"><em>The wait and timeout options for get(), ca.get_complete()</em></a> for more details on what happens when
a <a class="reference internal" href="#pv.get" title="pv.get"><tt class="xref py py-func docutils literal"><span class="pre">pv.get()</span></tt></a> times out.</p>
</dd></dl>

<dl class="method">
<dt id="pv.put">
<tt class="descclassname">pv.</tt><tt class="descname">put</tt><big>(</big><em>value</em><span class="optional">[</span>, <em>wait=False</em><span class="optional">[</span>, <em>timeout=30.0</em><span class="optional">[</span>, <em>use_complete=False</em><span class="optional">[</span>, <em>callback=None</em><span class="optional">[</span>, <em>callback_data=None</em><span class="optional">]</span><span class="optional">]</span><span class="optional">]</span><span class="optional">]</span><span class="optional">]</span><big>)</big><a class="headerlink" href="#pv.put" title="Permalink to this definition">¶</a></dt>
<dd><p>set the PV value, optionally waiting to return until processing has
completed, or setting the <a class="reference internal" href="#pv.put_complete" title="pv.put_complete"><tt class="xref py py-attr docutils literal"><span class="pre">put_complete</span></tt></a> to indicate complete-ness.</p>
<table class="docutils field-list" frame="void" rules="none">
<col class="field-name" />
<col class="field-body" />
<tbody valign="top">
<tr class="field-odd field"><th class="field-name">Parameters:</th><td class="field-body"><ul class="first last simple">
<li><strong>value</strong> -- value to set PV</li>
<li><strong>wait</strong> (<tt class="docutils literal"><span class="pre">True</span></tt>/<tt class="docutils literal"><span class="pre">False</span></tt>) -- whether to wait for processing to complete (or time-out) before returning.</li>
<li><strong>timeout</strong> (<em>float</em>) -- maximum time to wait for processing to complete before returning anyway.</li>
<li><strong>use_complete</strong> (<tt class="docutils literal"><span class="pre">True</span></tt>/<tt class="docutils literal"><span class="pre">False</span></tt>) -- whether to use a builtin callback to set <a class="reference internal" href="#pv.put_complete" title="pv.put_complete"><tt class="xref py py-attr docutils literal"><span class="pre">put_complete</span></tt></a>.</li>
<li><strong>callback</strong> (<tt class="docutils literal"><span class="pre">None</span></tt> or a valid python function) -- user-supplied function to run when processing has completed.</li>
<li><strong>callback_data</strong> -- extra data to pass on to a user-supplied callback function.</li>
</ul>
</td>
</tr>
</tbody>
</table>
</dd></dl>

<p>The <cite>wait</cite> and <cite>callback</cite> arguments, as well as the 'use_complete' / <a class="reference internal" href="#pv.put_complete" title="pv.put_complete"><tt class="xref py py-attr docutils literal"><span class="pre">put_complete</span></tt></a>
attribute give a few options for knowing that a <a class="reference internal" href="#pv.put" title="pv.put"><tt class="xref py py-meth docutils literal"><span class="pre">put()</span></tt></a> has
completed.   See <a class="reference internal" href="#pv-putwait-label"><em>Put with wait, put callbacks, and  put_complete</em></a> for more details.</p>
<span class="target" id="pv-get-ctrlvars-label"></span><dl class="method">
<dt id="pv.get_ctrlvars">
<tt class="descclassname">pv.</tt><tt class="descname">get_ctrlvars</tt><big>(</big><big>)</big><a class="headerlink" href="#pv.get_ctrlvars" title="Permalink to this definition">¶</a></dt>
<dd><p>returns a dictionary of the <strong>control values</strong> for the PV.  This
dictionary may have many members, depending on the data type of PV.  See
the <a class="reference internal" href="ca.html#ctrlvars-table"><em>Table of Control Attributes</em></a>  for details.</p>
</dd></dl>

<dl class="method">
<dt id="pv.poll">
<tt class="descclassname">pv.</tt><tt class="descname">poll</tt><big>(</big><span class="optional">[</span><em>evt=1.e-4</em><span class="optional">[</span>, <em>iot=1.0</em><span class="optional">]</span><span class="optional">]</span><big>)</big><a class="headerlink" href="#pv.poll" title="Permalink to this definition">¶</a></dt>
<dd><p>poll for changes.  This simply calls <a class="reference internal" href="ca.html#ca.poll" title="ca.poll"><tt class="xref py py-meth docutils literal"><span class="pre">ca.poll()</span></tt></a></p>
<table class="docutils field-list" frame="void" rules="none">
<col class="field-name" />
<col class="field-body" />
<tbody valign="top">
<tr class="field-odd field"><th class="field-name">Parameters:</th><td class="field-body"><ul class="first last simple">
<li><strong>evt</strong> (<em>float</em>) -- time to pass to <a class="reference internal" href="ca.html#ca.pend_event" title="ca.pend_event"><tt class="xref py py-meth docutils literal"><span class="pre">ca.pend_event()</span></tt></a></li>
<li><strong>iot</strong> (<em>float</em>) -- time to pass to <a class="reference internal" href="ca.html#ca.pend_io" title="ca.pend_io"><tt class="xref py py-meth docutils literal"><span class="pre">ca.pend_io()</span></tt></a></li>
</ul>
</td>
</tr>
</tbody>
</table>
</dd></dl>

<dl class="method">
<dt id="pv.connect">
<tt class="descclassname">pv.</tt><tt class="descname">connect</tt><big>(</big><span class="optional">[</span><em>timeout=None</em><span class="optional">]</span><big>)</big><a class="headerlink" href="#pv.connect" title="Permalink to this definition">¶</a></dt>
<dd><p>this explicitly connects a PV, and returns whether or not it has
successfully connected.  It is probably not that useful, as connection
should happen automatically. See <a class="reference internal" href="#pv.wait_for_connection" title="pv.wait_for_connection"><tt class="xref py py-meth docutils literal"><span class="pre">wait_for_connection()</span></tt></a>.</p>
<table class="docutils field-list" frame="void" rules="none">
<col class="field-name" />
<col class="field-body" />
<tbody valign="top">
<tr class="field-odd field"><th class="field-name">Parameters:</th><td class="field-body"><strong>timeout</strong> (<em>float</em>) -- maximum connection time, passed to <a class="reference internal" href="ca.html#ca.connect_channel" title="ca.connect_channel"><tt class="xref py py-meth docutils literal"><span class="pre">ca.connect_channel()</span></tt></a></td>
</tr>
<tr class="field-even field"><th class="field-name">Return type:</th><td class="field-body"><tt class="docutils literal"><span class="pre">True</span></tt>/<tt class="docutils literal"><span class="pre">False</span></tt></td>
</tr>
</tbody>
</table>
<p>if timeout is <tt class="docutils literal"><span class="pre">None</span></tt>, the PVs connection_timeout parameter will be used. If that is also <tt class="docutils literal"><span class="pre">None</span></tt>,
<a class="reference internal" href="ca.html#ca.DEFAULT_CONNECTION_TIMEOUT" title="ca.DEFAULT_CONNECTION_TIMEOUT"><tt class="xref py py-data docutils literal"><span class="pre">ca.DEFAULT_CONNECTION_TIMEOUT</span></tt></a>  will be used.</p>
</dd></dl>

<dl class="method">
<dt id="pv.wait_for_connection">
<tt class="descclassname">pv.</tt><tt class="descname">wait_for_connection</tt><big>(</big><span class="optional">[</span><em>timeout=None</em><span class="optional">]</span><big>)</big><a class="headerlink" href="#pv.wait_for_connection" title="Permalink to this definition">¶</a></dt>
<dd><p>this waits until a PV is connected, or has timed-out waiting for a
connection.  Returns  whether the connection has occurred.</p>
<table class="docutils field-list" frame="void" rules="none">
<col class="field-name" />
<col class="field-body" />
<tbody valign="top">
<tr class="field-odd field"><th class="field-name">Parameters:</th><td class="field-body"><strong>timeout</strong> (<em>float</em>) -- maximum connection time.</td>
</tr>
<tr class="field-even field"><th class="field-name">Return type:</th><td class="field-body"><tt class="docutils literal"><span class="pre">True</span></tt>/<tt class="docutils literal"><span class="pre">False</span></tt></td>
</tr>
</tbody>
</table>
<p>if timeout is <tt class="docutils literal"><span class="pre">None</span></tt>, the PVs connection_timeout parameter will be used. If that is also <tt class="docutils literal"><span class="pre">None</span></tt>,
<a class="reference internal" href="ca.html#ca.DEFAULT_CONNECTION_TIMEOUT" title="ca.DEFAULT_CONNECTION_TIMEOUT"><tt class="xref py py-data docutils literal"><span class="pre">ca.DEFAULT_CONNECTION_TIMEOUT</span></tt></a>  will be used.</p>
</dd></dl>

<dl class="method">
<dt id="pv.disconnect">
<tt class="descclassname">pv.</tt><tt class="descname">disconnect</tt><big>(</big><big>)</big><a class="headerlink" href="#pv.disconnect" title="Permalink to this definition">¶</a></dt>
<dd><p>disconnect a PV, clearing all callbacks.</p>
</dd></dl>

<dl class="method">
<dt id="pv.add_callback">
<tt class="descclassname">pv.</tt><tt class="descname">add_callback</tt><big>(</big><em>callback=None[, index=None [, with_ctrlvars=True[, **kw]]</em><big>)</big><a class="headerlink" href="#pv.add_callback" title="Permalink to this definition">¶</a></dt>
<dd><p>adds a user-defined callback routine to be run on each change event for
this PV.  Returns the integer <em>index</em>  for the callback.</p>
<table class="docutils field-list" frame="void" rules="none">
<col class="field-name" />
<col class="field-body" />
<tbody valign="top">
<tr class="field-odd field"><th class="field-name">Parameters:</th><td class="field-body"><ul class="first simple">
<li><strong>callback</strong> (<tt class="docutils literal"><span class="pre">None</span></tt> or callable) -- user-supplied function to run when PV changes.</li>
<li><strong>index</strong> (<tt class="docutils literal"><span class="pre">None</span></tt> (integer will be produced) or immutable) -- identifying key for this callback</li>
<li><strong>with_ctrlvars</strong> -- whether to (try to) make sure that accurate  <tt class="docutils literal"><span class="pre">control</span> <span class="pre">values</span></tt> will be sent to the callback.</li>
<li><strong>kw</strong> -- additional keyword/value arguments to pass to each execution of the callback.</li>
</ul>
</td>
</tr>
<tr class="field-even field"><th class="field-name">Return type:</th><td class="field-body"><p class="first last">integer</p>
</td>
</tr>
</tbody>
</table>
<p>Note that multiple callbacks can be defined, each having its own index
(a dictionary key, typically an integer).   When a PV changes, all the
defined callbacks will be executed.  They will be called in order (by
sorting  the keys of the <a class="reference internal" href="#pv.callbacks" title="pv.callbacks"><tt class="xref py py-attr docutils literal"><span class="pre">callbacks</span></tt></a> dictionary)</p>
<p>See also: <a class="reference internal" href="#pv.callbacks" title="pv.callbacks"><tt class="xref py py-attr docutils literal"><span class="pre">callbacks</span></tt></a>  attribute, <a class="reference internal" href="#pv-callbacks-label"><em>User-supplied Callback functions</em></a></p>
</dd></dl>

<dl class="method">
<dt id="pv.remove_callback">
<tt class="descclassname">pv.</tt><tt class="descname">remove_callback</tt><big>(</big><em>index=None</em><big>)</big><a class="headerlink" href="#pv.remove_callback" title="Permalink to this definition">¶</a></dt>
<dd><p>remove a user-defined callback routine using supplied</p>
<table class="docutils field-list" frame="void" rules="none">
<col class="field-name" />
<col class="field-body" />
<tbody valign="top">
<tr class="field-odd field"><th class="field-name">Parameters:</th><td class="field-body"><strong>index</strong> (<tt class="docutils literal"><span class="pre">None</span></tt> or integer) -- index of user-supplied function, as returned by <a class="reference internal" href="#pv.add_callback" title="pv.add_callback"><tt class="xref py py-meth docutils literal"><span class="pre">add_callback()</span></tt></a>,
and also to key for  this callback in the  <a class="reference internal" href="#pv.callbacks" title="pv.callbacks"><tt class="xref py py-attr docutils literal"><span class="pre">callbacks</span></tt></a> dictionary.</td>
</tr>
<tr class="field-even field"><th class="field-name">Return type:</th><td class="field-body">integer</td>
</tr>
</tbody>
</table>
<p>If only one callback is defined an index=``None``, this will clear the
only defined callback.</p>
<p>See also: <a class="reference internal" href="#pv.callbacks" title="pv.callbacks"><tt class="xref py py-attr docutils literal"><span class="pre">callbacks</span></tt></a>  attribute, <a class="reference internal" href="#pv-callbacks-label"><em>User-supplied Callback functions</em></a></p>
</dd></dl>

<dl class="method">
<dt id="pv.clear_callbacks">
<tt class="descclassname">pv.</tt><tt class="descname">clear_callbacks</tt><big>(</big><big>)</big><a class="headerlink" href="#pv.clear_callbacks" title="Permalink to this definition">¶</a></dt>
<dd><p>remove all user-defined callback routine.</p>
</dd></dl>

<dl class="method">
<dt id="pv.run_callbacks">
<tt class="descclassname">pv.</tt><tt class="descname">run_callbacks</tt><big>(</big><big>)</big><a class="headerlink" href="#pv.run_callbacks" title="Permalink to this definition">¶</a></dt>
<dd><p>execute all user-defined callbacks right now, even if the PV has not
changed.  Useful for debugging!</p>
<p>See also: <a class="reference internal" href="#pv.callbacks" title="pv.callbacks"><tt class="xref py py-attr docutils literal"><span class="pre">callbacks</span></tt></a>  attribute, <a class="reference internal" href="#pv-callbacks-label"><em>User-supplied Callback functions</em></a></p>
</dd></dl>

<dl class="method">
<dt id="pv.run_callback">
<tt class="descclassname">pv.</tt><tt class="descname">run_callback</tt><big>(</big><em>index</em><big>)</big><a class="headerlink" href="#pv.run_callback" title="Permalink to this definition">¶</a></dt>
<dd><p>execute a particularl user-defined callback right now, even if the PV
has not changed.  Useful for debugging!</p>
<p>See also: <a class="reference internal" href="#pv.callbacks" title="pv.callbacks"><tt class="xref py py-attr docutils literal"><span class="pre">callbacks</span></tt></a>  attribute, <a class="reference internal" href="#pv-callbacks-label"><em>User-supplied Callback functions</em></a></p>
</dd></dl>

</div>
<div class="section" id="attributes">
<h3>attributes<a class="headerlink" href="#attributes" title="Permalink to this headline">¶</a></h3>
<p>A PV object has many attributes, each associated with some property of the
underlying PV: its <em>value</em>, <em>host</em>, <em>count</em>, and so on.  For properties
that can change, the PV attribute will hold the latest value for the
corresponding property,  Most attributes are <strong>read-only</strong>, and cannot be
assigned to.  The exception to this rule is the <a class="reference internal" href="#pv.value" title="pv.value"><tt class="xref py py-attr docutils literal"><span class="pre">value</span></tt></a> attribute.</p>
<dl class="attribute">
<dt id="pv.value">
<tt class="descclassname">pv.</tt><tt class="descname">value</tt><a class="headerlink" href="#pv.value" title="Permalink to this definition">¶</a></dt>
<dd><p>The current value of the PV.</p>
<p><strong>Note</strong>: The <a class="reference internal" href="#pv.value" title="pv.value"><tt class="xref py py-attr docutils literal"><span class="pre">value</span></tt></a> attribute can be assigned to.
When read, the latest value will be returned, even if that means a
<a class="reference internal" href="#pv.get" title="pv.get"><tt class="xref py py-meth docutils literal"><span class="pre">get()</span></tt></a> needs to be called.</p>
<p>Assigning to <a class="reference internal" href="#pv.value" title="pv.value"><tt class="xref py py-attr docutils literal"><span class="pre">value</span></tt></a> is equivalent to setting the value with the
<a class="reference internal" href="#pv.put" title="pv.put"><tt class="xref py py-meth docutils literal"><span class="pre">put()</span></tt></a> method.</p>
<div class="highlight-python"><div class="highlight"><pre><span class="gp">&gt;&gt;&gt; </span><span class="kn">from</span> <span class="nn">epics</span> <span class="kn">import</span> <span class="n">PV</span>
<span class="gp">&gt;&gt;&gt; </span><span class="n">p1</span> <span class="o">=</span> <span class="n">PV</span><span class="p">(</span><span class="s">&#39;xxx.VAL&#39;</span><span class="p">)</span>
<span class="gp">&gt;&gt;&gt; </span><span class="k">print</span> <span class="n">p1</span><span class="o">.</span><span class="n">value</span>
<span class="go">1.00</span>
<span class="gp">&gt;&gt;&gt; </span><span class="n">p1</span><span class="o">.</span><span class="n">value</span> <span class="o">=</span> <span class="mf">2.00</span>
</pre></div>
</div>
</dd></dl>

<dl class="attribute">
<dt id="pv.char_value">
<tt class="descclassname">pv.</tt><tt class="descname">char_value</tt><a class="headerlink" href="#pv.char_value" title="Permalink to this definition">¶</a></dt>
<dd><p>The string representation of the string, as described in <a class="reference internal" href="#pv.get" title="pv.get"><tt class="xref py py-meth docutils literal"><span class="pre">get()</span></tt></a>.</p>
</dd></dl>

<dl class="attribute">
<dt id="pv.status">
<tt class="descclassname">pv.</tt><tt class="descname">status</tt><a class="headerlink" href="#pv.status" title="Permalink to this definition">¶</a></dt>
<dd><p>The PV status, which will be 1 for a Normal, connected PV.</p>
</dd></dl>

<dl class="attribute">
<dt id="pv.type">
<tt class="descclassname">pv.</tt><tt class="descname">type</tt><a class="headerlink" href="#pv.type" title="Permalink to this definition">¶</a></dt>
<dd><p>string describing data type of PV, such as <cite>double</cite>, <cite>float</cite>, <cite>enum</cite>, <cite>string</cite>,
<cite>int</cite>,  <cite>long</cite>, <cite>char</cite>, or one of the <cite>ctrl</cite> or <cite>time</cite> variants of these, which
will be named <cite>ctrl_double</cite>, <cite>time_enum</cite>, and so on.  See the
<a class="reference internal" href="ca.html#dbrtype-table"><em>Table of DBR Types</em></a></p>
</dd></dl>

<dl class="attribute">
<dt id="pv.ftype">
<tt class="descclassname">pv.</tt><tt class="descname">ftype</tt><a class="headerlink" href="#pv.ftype" title="Permalink to this definition">¶</a></dt>
<dd><p>The integer value (from the underlying C library) indicating the PV data
type according to <a class="reference internal" href="ca.html#dbrtype-table"><em>Table of DBR Types</em></a></p>
</dd></dl>

<dl class="attribute">
<dt id="pv.host">
<tt class="descclassname">pv.</tt><tt class="descname">host</tt><a class="headerlink" href="#pv.host" title="Permalink to this definition">¶</a></dt>
<dd><p>string of host machine provide this PV.</p>
</dd></dl>

<dl class="attribute">
<dt id="pv.count">
<tt class="descclassname">pv.</tt><tt class="descname">count</tt><a class="headerlink" href="#pv.count" title="Permalink to this definition">¶</a></dt>
<dd><p>number of data elements in a PV.  1 except for waveform PVs, where it
gives the number of elements in the waveform. For recent versions of
Epics Base (3.14.11 and later?), this gives the <cite>.NORD</cite> field, which
gives the number of elements last put into the PV and which may be less
than the maximum number allowed (see <cite>nelm</cite> below).</p>
</dd></dl>

<dl class="attribute">
<dt id="pv.nelm">
<tt class="descclassname">pv.</tt><tt class="descname">nelm</tt><a class="headerlink" href="#pv.nelm" title="Permalink to this definition">¶</a></dt>
<dd><p>number of data elements in a PV.  1 except for waveform PVs where it
gives the maximum number of elements in the waveform. For recent
versions of Epics Base (3.14.11 and later?), this gives the <cite>.NELM</cite>
parameter.  See also the <cite>count</cite> attribute above.</p>
</dd></dl>

<dl class="attribute">
<dt id="pv.read_access">
<tt class="descclassname">pv.</tt><tt class="descname">read_access</tt><a class="headerlink" href="#pv.read_access" title="Permalink to this definition">¶</a></dt>
<dd><p>Boolean (<tt class="docutils literal"><span class="pre">True</span></tt>/<tt class="docutils literal"><span class="pre">False</span></tt>) for whether PV is readable</p>
</dd></dl>

<dl class="attribute">
<dt id="pv.write_access">
<tt class="descclassname">pv.</tt><tt class="descname">write_access</tt><a class="headerlink" href="#pv.write_access" title="Permalink to this definition">¶</a></dt>
<dd><p>Boolean (<tt class="docutils literal"><span class="pre">True</span></tt>/<tt class="docutils literal"><span class="pre">False</span></tt>) for whether PV is writable</p>
</dd></dl>

<dl class="attribute">
<dt id="pv.access">
<tt class="descclassname">pv.</tt><tt class="descname">access</tt><a class="headerlink" href="#pv.access" title="Permalink to this definition">¶</a></dt>
<dd><p>string describing read/write access.  One of
'read/write','read-only','write-only', 'no access'.</p>
</dd></dl>

<dl class="attribute">
<dt id="pv.severity">
<tt class="descclassname">pv.</tt><tt class="descname">severity</tt><a class="headerlink" href="#pv.severity" title="Permalink to this definition">¶</a></dt>
<dd><p>severity value of PV. Usually 0 for PVs that are not in an alarm
condition.</p>
</dd></dl>

<dl class="attribute">
<dt id="pv.timestamp">
<tt class="descclassname">pv.</tt><tt class="descname">timestamp</tt><a class="headerlink" href="#pv.timestamp" title="Permalink to this definition">¶</a></dt>
<dd><p>Unix (not Epics!!) timestamp of the last seen event for this PV.</p>
</dd></dl>

<dl class="attribute">
<dt id="pv.precision">
<tt class="descclassname">pv.</tt><tt class="descname">precision</tt><a class="headerlink" href="#pv.precision" title="Permalink to this definition">¶</a></dt>
<dd><p>number of decimal places of precision to use for float and double PVs</p>
</dd></dl>

<dl class="attribute">
<dt id="pv.units">
<tt class="descclassname">pv.</tt><tt class="descname">units</tt><a class="headerlink" href="#pv.units" title="Permalink to this definition">¶</a></dt>
<dd><p>string of engineering units for PV</p>
</dd></dl>

<dl class="attribute">
<dt id="pv.enum_strs">
<tt class="descclassname">pv.</tt><tt class="descname">enum_strs</tt><a class="headerlink" href="#pv.enum_strs" title="Permalink to this definition">¶</a></dt>
<dd><p>a list of strings for the enumeration states  of this PV (for enum PVs)</p>
</dd></dl>

<dl class="attribute">
<dt id="pv.info">
<tt class="descclassname">pv.</tt><tt class="descname">info</tt><a class="headerlink" href="#pv.info" title="Permalink to this definition">¶</a></dt>
<dd><p>a string paragraph (ie, including newlines) showing much of the
information about the PV.</p>
</dd></dl>

<dl class="attribute">
<dt id="pv.upper_disp_limit">
<tt class="descclassname">pv.</tt><tt class="descname">upper_disp_limit</tt><a class="headerlink" href="#pv.upper_disp_limit" title="Permalink to this definition">¶</a></dt>
<dd></dd></dl>

<dl class="attribute">
<dt id="pv.lower_disp_limit">
<tt class="descclassname">pv.</tt><tt class="descname">lower_disp_limit</tt><a class="headerlink" href="#pv.lower_disp_limit" title="Permalink to this definition">¶</a></dt>
<dd></dd></dl>

<dl class="attribute">
<dt id="pv.upper_alarm_limit">
<tt class="descclassname">pv.</tt><tt class="descname">upper_alarm_limit</tt><a class="headerlink" href="#pv.upper_alarm_limit" title="Permalink to this definition">¶</a></dt>
<dd></dd></dl>

<dl class="attribute">
<dt id="pv.lower_alarm_limit">
<tt class="descclassname">pv.</tt><tt class="descname">lower_alarm_limit</tt><a class="headerlink" href="#pv.lower_alarm_limit" title="Permalink to this definition">¶</a></dt>
<dd></dd></dl>

<dl class="attribute">
<dt id="pv.lower_warning_limit">
<tt class="descclassname">pv.</tt><tt class="descname">lower_warning_limit</tt><a class="headerlink" href="#pv.lower_warning_limit" title="Permalink to this definition">¶</a></dt>
<dd></dd></dl>

<dl class="attribute">
<dt id="pv.upper_warning_limit">
<tt class="descclassname">pv.</tt><tt class="descname">upper_warning_limit</tt><a class="headerlink" href="#pv.upper_warning_limit" title="Permalink to this definition">¶</a></dt>
<dd></dd></dl>

<dl class="attribute">
<dt id="pv.upper_ctrl_limit">
<tt class="descclassname">pv.</tt><tt class="descname">upper_ctrl_limit</tt><a class="headerlink" href="#pv.upper_ctrl_limit" title="Permalink to this definition">¶</a></dt>
<dd></dd></dl>

<dl class="attribute">
<dt id="pv.lower_ctrl_limit">
<tt class="descclassname">pv.</tt><tt class="descname">lower_ctrl_limit</tt><a class="headerlink" href="#pv.lower_ctrl_limit" title="Permalink to this definition">¶</a></dt>
<dd><p>These are all the various kinds of limits for a PV.</p>
</dd></dl>

<dl class="attribute">
<dt id="pv.put_complete">
<tt class="descclassname">pv.</tt><tt class="descname">put_complete</tt><a class="headerlink" href="#pv.put_complete" title="Permalink to this definition">¶</a></dt>
<dd><p>a boolean (<tt class="docutils literal"><span class="pre">True</span></tt>/<tt class="docutils literal"><span class="pre">False</span></tt>) value for whether the most recent
<a class="reference internal" href="#pv.put" title="pv.put"><tt class="xref py py-meth docutils literal"><span class="pre">put()</span></tt></a>  has completed.</p>
</dd></dl>

<dl class="attribute">
<dt id="pv.callbacks">
<tt class="descclassname">pv.</tt><tt class="descname">callbacks</tt><a class="headerlink" href="#pv.callbacks" title="Permalink to this definition">¶</a></dt>
<dd><p>a dictionary of currently defined callbacks, to be run on changes to the
PV.  This dictionary has integer keys (generally in increasing order of
when they were defined) which sets which order for executing the
callbacks.  The values of this dictionary are tuples of <cite>(callback,
keyword_arguments)</cite>.</p>
<dl class="docutils">
<dt><strong>Note</strong>: The <a class="reference internal" href="#pv.callbacks" title="pv.callbacks"><tt class="xref py py-attr docutils literal"><span class="pre">callbacks</span></tt></a> attribute can be assigned to or</dt>
<dd>manipulated directly.  This is not recommended. Use the
methods <a class="reference internal" href="#pv.add_callback" title="pv.add_callback"><tt class="xref py py-meth docutils literal"><span class="pre">add_callback()</span></tt></a>, <a class="reference internal" href="#pv.remove_callback" title="pv.remove_callback"><tt class="xref py py-meth docutils literal"><span class="pre">remove_callback()</span></tt></a>, and
<a class="reference internal" href="#pv.clear_callbacks" title="pv.clear_callbacks"><tt class="xref py py-meth docutils literal"><span class="pre">clear_callbacks()</span></tt></a> instead of altering this dictionary directly.</dd>
</dl>
</dd></dl>

<dl class="attribute">
<dt id="pv.connection_callbacks">
<tt class="descclassname">pv.</tt><tt class="descname">connection_callbacks</tt><a class="headerlink" href="#pv.connection_callbacks" title="Permalink to this definition">¶</a></dt>
<dd><p>a simple list of connection callbacks: functions to be run when the
connection status of the PV changes. See
<a class="reference internal" href="#pv-connection-callbacks-label"><em>User-supplied Connection Callback functions</em></a> for more details.</p>
</dd></dl>

</div>
</div>
<div class="section" id="string-representation-for-a-pv">
<span id="pv-as-string-label"></span><h2>String representation for a PV<a class="headerlink" href="#string-representation-for-a-pv" title="Permalink to this headline">¶</a></h2>
<p>The string representation for a <cite>PV</cite>, as returned either with the
<em>as_string</em> argument to <a class="reference internal" href="ca.html#ca.get" title="ca.get"><tt class="xref py py-meth docutils literal"><span class="pre">ca.get()</span></tt></a> or from the <a class="reference internal" href="#pv.char_value" title="pv.char_value"><tt class="xref py py-attr docutils literal"><span class="pre">char_value</span></tt></a>
attribute (they are equivalent) needs some further explanation.</p>
<p>The value of the string representation (hereafter, the <a class="reference internal" href="#pv.char_value" title="pv.char_value"><tt class="xref py py-attr docutils literal"><span class="pre">char_value</span></tt></a>),
will depend on the native type and count of a <cite>PV</cite>.
<a class="reference internal" href="#charvalue-table"><em>Table of String Representations</em></a></p>
<blockquote id="charvalue-table">
<div><p>Table of String Representations:  How raw data <a class="reference internal" href="#pv.value" title="pv.value"><tt class="xref py py-attr docutils literal"><span class="pre">value</span></tt></a> is mapped
to <a class="reference internal" href="#pv.char_value" title="pv.char_value"><tt class="xref py py-attr docutils literal"><span class="pre">char_value</span></tt></a> for different native data types.</p>
<blockquote>
<div><table border="1" class="docutils">
<colgroup>
<col width="24%" />
<col width="16%" />
<col width="60%" />
</colgroup>
<thead valign="bottom">
<tr class="row-odd"><th class="head"><em>data types</em></th>
<th class="head"><em>count</em></th>
<th class="head"><em>char_value</em></th>
</tr>
</thead>
<tbody valign="top">
<tr class="row-even"><td>string</td>
<td>1</td>
<td>= value</td>
</tr>
<tr class="row-odd"><td>char</td>
<td>1</td>
<td>= value</td>
</tr>
<tr class="row-even"><td>short</td>
<td>1</td>
<td>= str(value)</td>
</tr>
<tr class="row-odd"><td>long</td>
<td>1</td>
<td>= str(value)</td>
</tr>
<tr class="row-even"><td>enum</td>
<td>1</td>
<td>= enum_str[value]</td>
</tr>
<tr class="row-odd"><td>double</td>
<td>1</td>
<td>= (&quot;%%.%if&quot; % (precision)) % value</td>
</tr>
<tr class="row-even"><td>float</td>
<td>1</td>
<td>= (&quot;%%.%if&quot; % (precision)) % value</td>
</tr>
<tr class="row-odd"><td>char</td>
<td>&gt; 1</td>
<td>= long string from bytes in array</td>
</tr>
<tr class="row-even"><td>all others</td>
<td>&gt; 1</td>
<td>= &lt;array size=*count*, type=*type*&gt;</td>
</tr>
</tbody>
</table>
</div></blockquote>
</div></blockquote>
<p>For double/float values with large exponents, the formatting will be
<cite>(&quot;%%.%ig&quot; % (precision)) % value</cite>.  For character waveforms (<em>char</em> data
with <em>count</em> &gt; 1), the <a class="reference internal" href="#pv.char_value" title="pv.char_value"><tt class="xref py py-attr docutils literal"><span class="pre">char_value</span></tt></a> will be set according to:</p>
<div class="highlight-python"><div class="highlight"><pre><span class="gp">&gt;&gt;&gt; </span><span class="n">firstnull</span>  <span class="o">=</span> <span class="n">val</span><span class="o">.</span><span class="n">index</span><span class="p">(</span><span class="mi">0</span><span class="p">)</span>
<span class="gp">&gt;&gt;&gt; </span><span class="k">if</span> <span class="n">firstnull</span> <span class="o">==</span> <span class="o">-</span><span class="mi">1</span><span class="p">:</span> <span class="n">firstnull</span><span class="o">=</span> <span class="nb">len</span><span class="p">(</span><span class="n">val</span><span class="p">)</span>
<span class="gp">&gt;&gt;&gt; </span><span class="n">char_value</span> <span class="o">=</span> <span class="s">&#39;&#39;</span><span class="o">.</span><span class="n">join</span><span class="p">([</span><span class="nb">chr</span><span class="p">(</span><span class="n">i</span><span class="p">)</span> <span class="k">for</span> <span class="n">i</span> <span class="ow">in</span> <span class="n">val</span><span class="p">[:</span><span class="n">firstnull</span><span class="p">])</span><span class="o">.</span><span class="n">rstrip</span><span class="p">()</span>
</pre></div>
</div>
</div>
<div class="section" id="automatic-monitoring-of-a-pv">
<span id="pv-automonitor-label"></span><h2>Automatic Monitoring of a PV<a class="headerlink" href="#automatic-monitoring-of-a-pv" title="Permalink to this headline">¶</a></h2>
<p>When creating a PV, the <em>auto_monitor</em> parameter specifies whether the PV
should be automatically monitored or not.  Automatic monitoring means that
an internal callback will be registered for changes.  Any callbacks defined
by the user will be called by this internal callback when changes occur.</p>
<p>For most scalar-value PVs, this automatic monitoring is desirable, as the
PV will see all changes (and run callbacks) without any additional
interaction from the user. The PV's value will always be up-to-date and no
unnecessary network traffic is needed.</p>
<p>Possible values for <tt class="xref py py-attr docutils literal"><span class="pre">auto_monitor</span></tt> are:</p>
<dl class="docutils">
<dt><tt class="docutils literal"><span class="pre">False</span></tt></dt>
<dd>For some PVs, especially those that change much more rapidly than you care
about or those that contain large arrays as values, auto_monitoring can add
network traffic that you don't need.  For these, you may wish to create
your PVs with <em>auto_monitor=False</em>.  When you do this, you will need to
make calls to <a class="reference internal" href="#pv.get" title="pv.get"><tt class="xref py py-meth docutils literal"><span class="pre">get()</span></tt></a> to explicitly get the latest value.</dd>
<dt><tt class="docutils literal"><span class="pre">None</span></tt></dt>
<dd>The default value for <em>auto_monitor</em> is <tt class="docutils literal"><span class="pre">None</span></tt>, and is set to
<tt class="docutils literal"><span class="pre">True</span></tt> if the element count for the PV is smaller than 16384 (The
value is set as <a class="reference internal" href="ca.html#ca.AUTOMONITOR_MAXLENGTH" title="ca.AUTOMONITOR_MAXLENGTH"><tt class="xref py py-data docutils literal"><span class="pre">ca.AUTOMONITOR_MAXLENGTH</span></tt></a>).  To suppress
monitoring of PVs with fewer array values, you will have to explicitly
turn <em>auto_monitor</em> to <tt class="docutils literal"><span class="pre">False</span></tt>. For waveform arrays larger than
16384 items, automatic monitoring will be <tt class="docutils literal"><span class="pre">False</span></tt> unless you
explicitly set it to <tt class="docutils literal"><span class="pre">True</span></tt> or an explicit mask.  See
<a class="reference internal" href="advanced.html#advanced-large-arrays-label"><em>Strategies for working with large arrays</em></a> for more details.</dd>
<dt><tt class="docutils literal"><span class="pre">True</span></tt></dt>
<dd><p class="first">When <em>auto_monitor</em> is set to <tt class="docutils literal"><span class="pre">True</span></tt>, the value will be monitored using
the default subscription mask set at <a class="reference internal" href="ca.html#ca.DEFAULT_SUBSCRIPTION_MASK" title="ca.DEFAULT_SUBSCRIPTION_MASK"><tt class="xref py py-data docutils literal"><span class="pre">ca.DEFAULT_SUBSCRIPTION_MASK</span></tt></a>.</p>
<p class="last">This mask determines which kinds of changes cause the PV to update. By
default, the subscription updates when the PV value changes by more
than the monitor deadband, or when the PV alarm status changes. This
behaviour is the same as the default in EPICS' <em>camonitor</em> tool.</p>
</dd>
<dt><em>Mask</em></dt>
<dd><p class="first">It is also possible to request an explicit type of CA subscription by
setting <em>auto_monitor</em> to a numeric subscription mask made up of
dbr.DBE_ALARM, dbr.DBE_LOG and/or dbr.DBE_VALUE. This mask will be
passed directly to <a class="reference internal" href="ca.html#ca.create_subscription" title="ca.create_subscription"><tt class="xref py py-meth docutils literal"><span class="pre">ca.create_subscription()</span></tt></a> An example would be:</p>
<div class="highlight-python"><div class="highlight"><pre><span class="n">pv1</span> <span class="o">=</span> <span class="n">PV</span><span class="p">(</span><span class="s">&#39;AAA&#39;</span><span class="p">,</span> <span class="n">auto_monitor</span><span class="o">=</span><span class="n">dbr</span><span class="o">.</span><span class="n">DBE_VALUE</span><span class="p">)</span>
<span class="n">pv2</span> <span class="o">=</span> <span class="n">PV</span><span class="p">(</span><span class="s">&#39;BBB&#39;</span><span class="p">,</span> <span class="n">auto_monitor</span><span class="o">=</span><span class="n">dbr</span><span class="o">.</span><span class="n">DBE_VALUE</span><span class="o">|</span><span class="n">dbr</span><span class="o">.</span><span class="n">DBE_ALARM</span><span class="p">)</span>
<span class="n">pv3</span> <span class="o">=</span> <span class="n">PV</span><span class="p">(</span><span class="s">&#39;CCC&#39;</span><span class="p">,</span> <span class="n">auto_monitor</span><span class="o">=</span><span class="n">dbr</span><span class="o">.</span><span class="n">DBE_VALUE</span><span class="o">|</span><span class="n">dbr</span><span class="o">.</span><span class="n">DBE_ALARM</span><span class="o">|</span><span class="n">dbr</span><span class="o">.</span><span class="n">DBE_LOG</span><span class="p">)</span>
</pre></div>
</div>
<p class="last">which will generate callbacks for pv1 only when the value of 'AAA'
changes, while pv2 will receive callbacks if the value or alarm state of
'BBB' changes, and pv3 will receive callbacks for all changes to 'CCC'.
Note that these dbr.DBE_**** constants are ORed together as a bitmask.</p>
</dd>
</dl>
</div>
<div class="section" id="user-supplied-callback-functions">
<span id="pv-callbacks-label"></span><h2>User-supplied Callback functions<a class="headerlink" href="#user-supplied-callback-functions" title="Permalink to this headline">¶</a></h2>
<p>This section describes user-defined functions that are called when the
value of a PV changes.  These callback functions are useful as they allow
you to be notified of changes without having to continually ask for a PVs
current value.  Much of this information is similar to that in
<a class="reference internal" href="ca.html#ca-callbacks-label"><em>User-supplied Callback functions</em></a> for the <a class="reference internal" href="ca.html#module-ca" title="ca: low-level Channel Access  module."><tt class="xref py py-mod docutils literal"><span class="pre">ca</span></tt></a> module, though there are some
important enhancements to callbacks on <cite>PV</cite> objects.</p>
<p>You can define more than one callback function per PV to be run on value
changes.  These functions can be specified when creating a PV, with the
<em>callback</em> argument which can take either a single callback function or a
list or tuple of callback functions.  After a PV has been created, you can
add calllback functions with <a class="reference internal" href="#pv.add_callback" title="pv.add_callback"><tt class="xref py py-meth docutils literal"><span class="pre">add_callback()</span></tt></a>, remove them with
<a class="reference internal" href="#pv.remove_callback" title="pv.remove_callback"><tt class="xref py py-meth docutils literal"><span class="pre">remove_callback()</span></tt></a>, and explicitly run them with <a class="reference internal" href="#pv.run_callback" title="pv.run_callback"><tt class="xref py py-meth docutils literal"><span class="pre">run_callback()</span></tt></a>.
Each callback has an internal unique <em>index</em> (a small integer number) that
can be used for specifying which one to add, remove, and run.</p>
<p>When defining a callback function to be run on changes to a PV, it is
important to know two things:</p>
<blockquote>
<div><ol class="arabic simple">
<li>how your function will be called.</li>
<li>what is permissible to do inside your callback function.</li>
</ol>
</div></blockquote>
<p>Callback functions will be called with several keyword arguments.  You
should be prepared to have them passed to your function, and should always
include <cite>**kw</cite> to catch all arguments.  Your callback will be sent the
following keyword parameters:</p>
<blockquote>
<div><ul>
<li><p class="first"><cite>pvname</cite>: the name of the pv</p>
</li>
<li><p class="first"><cite>value</cite>: the latest value</p>
</li>
<li><p class="first"><cite>char_value</cite>: string representation of value</p>
</li>
<li><p class="first"><cite>count</cite>: the number of data elements</p>
</li>
<li><p class="first"><cite>ftype</cite>: the numerical CA type indicating the data type</p>
</li>
<li><p class="first"><cite>type</cite>: the python type for the data</p>
</li>
<li><p class="first"><cite>status</cite>: the status of the PV (1 for OK)</p>
</li>
<li><p class="first"><cite>precision</cite>: number of decimal places of precision for floating point values</p>
</li>
<li><p class="first"><cite>units</cite>:  string for PV units</p>
</li>
<li><p class="first"><cite>severity</cite>: PV severity</p>
</li>
<li><p class="first"><cite>timestamp</cite>: timestamp from CA server.</p>
</li>
<li><p class="first"><cite>read_access</cite>: read access (<tt class="docutils literal"><span class="pre">True</span></tt>/<tt class="docutils literal"><span class="pre">False</span></tt>)</p>
</li>
<li><p class="first"><cite>write_access</cite>: write access (<tt class="docutils literal"><span class="pre">True</span></tt>/<tt class="docutils literal"><span class="pre">False</span></tt>)</p>
</li>
<li><p class="first"><cite>access</cite>: string description of  read- and write-access</p>
</li>
<li><p class="first"><cite>host</cite>: host machine and CA port serving PV</p>
</li>
<li><p class="first"><cite>enum_strs</cite>: the list of enumeration strings</p>
</li>
<li><p class="first"><cite>upper_disp_limit</cite>: upper display limit</p>
</li>
<li><p class="first"><cite>lower_disp_limit</cite>:  lower display limit</p>
</li>
<li><p class="first"><cite>upper_alarm_limit</cite>:  upper alarm limit</p>
</li>
<li><p class="first"><cite>lower_alarm_limit</cite>:  lower alarm limit</p>
</li>
<li><p class="first"><cite>upper_warning_limit</cite>:  upper warning limit</p>
</li>
<li><p class="first"><cite>lower_warning_limit</cite>:  lower warning limit</p>
</li>
<li><p class="first"><cite>upper_ctrl_limit</cite>:  upper control limit</p>
</li>
<li><p class="first"><cite>lower_ctrl_limit</cite>:  lower control limit</p>
</li>
<li><p class="first"><cite>chid</cite>:  integer channel ID</p>
</li>
<li><dl class="first docutils">
<dt><cite>cb_info</cite>:  (index, self) tuple containing callback ID</dt>
<dd><p class="first last">and the PV object</p>
</dd>
</dl>
</li>
</ul>
</div></blockquote>
<p>Some of these may not be directly applicable to all PV data types, and some
values may be <tt class="docutils literal"><span class="pre">None</span></tt> if the control parameters have not yet been fetched with
<a class="reference internal" href="#pv.get_ctrlvars" title="pv.get_ctrlvars"><tt class="xref py py-meth docutils literal"><span class="pre">get_ctrlvars()</span></tt></a>.</p>
<p>It is important to keep in mind that the callback function will be run
<em>inside</em> a CA function, and cannot reliably make any other CA calls.  It is
helpful to think &quot;this all happens inside of a <tt class="xref py py-func docutils literal"><span class="pre">pend_event()</span></tt> call&quot;,
and in an epics thread that may or may not be the main thread of your
program.  It is advisable to keep the callback functions short and not
resource-intensive.  Consider strategies which use the callback only to
record that a change has occurred and then act on that change later --
perhaps in a separate thread, perhaps after <tt class="xref py py-func docutils literal"><span class="pre">pend_event()</span></tt> has
completed.</p>
<p>The <cite>cb_info</cite> parameter supplied to the callback needs special attention,
as it is the only non-Epics information passed.   The <cite>cb_info</cite> parameter
will be a tuple containing (<tt class="xref py py-attr docutils literal"><span class="pre">index</span></tt>, <tt class="xref py py-attr docutils literal"><span class="pre">self</span></tt>) where
<tt class="xref py py-attr docutils literal"><span class="pre">index</span></tt> is the key for the <a class="reference internal" href="#pv.callbacks" title="pv.callbacks"><tt class="xref py py-attr docutils literal"><span class="pre">callbacks</span></tt></a> dictionary for the PV
and <tt class="xref py py-attr docutils literal"><span class="pre">self</span></tt> <em>is</em> PV object.  A principle use of this tuple is to
<strong>remove the current callback</strong>  if an error happens, as for example in GUI
code if the widget that the callback is meant to update disappears.</p>
</div>
<div class="section" id="user-supplied-connection-callback-functions">
<span id="pv-connection-callbacks-label"></span><h2>User-supplied Connection Callback functions<a class="headerlink" href="#user-supplied-connection-callback-functions" title="Permalink to this headline">¶</a></h2>
<p>A <em>connection</em> callback is a user-defined function that is called when the
connection status of a PV changes -- that is, when a PV initially
connects, disconnects or reconnects due to the process serving the PV going
away, or loss of network connection.  A connection callback can be
specified when a PV is created, or can be added by appending to the
<a class="reference internal" href="#pv.connection_callbacks" title="pv.connection_callbacks"><tt class="xref py py-attr docutils literal"><span class="pre">connection_callbacks</span></tt></a> list.  If there is more than one connection
callback defined, they will all be run when the connection state changes.</p>
<p>A connection callback should be prepared to receive the following keyword arguments:</p>
<blockquote>
<div><ul class="simple">
<li><cite>pvname</cite>: the name of the pv</li>
<li><cite>conn</cite>: the connection status</li>
</ul>
</div></blockquote>
<p>where <em>conn</em> will be either <tt class="docutils literal"><span class="pre">True`</span> <span class="pre">or</span> <span class="pre">``False</span></tt>, specifying whether the PV is
now connected.   A simple example is given below.</p>
</div>
<div class="section" id="put-with-wait-put-callbacks-and-put-complete">
<span id="pv-putwait-label"></span><h2>Put with wait, put callbacks, and  put_complete<a class="headerlink" href="#put-with-wait-put-callbacks-and-put-complete" title="Permalink to this headline">¶</a></h2>
<p>Some EPICS records take a significant amount of time to fully process, and
sometimes you want to wait until the processing completes before going on.
There are a few ways to accomplish this.  First, one can simply wait until
the processing is done:</p>
<div class="highlight-python"><div class="highlight"><pre><span class="kn">import</span> <span class="nn">epics</span>
<span class="n">p</span> <span class="o">=</span> <span class="n">epics</span><span class="o">.</span><span class="n">PV</span><span class="p">(</span><span class="s">&#39;XXX&#39;</span><span class="p">)</span>
<span class="n">p</span><span class="o">.</span><span class="n">put</span><span class="p">(</span><span class="mf">1.0</span><span class="p">,</span> <span class="n">wait</span><span class="o">=</span><span class="bp">True</span><span class="p">)</span>
<span class="k">print</span> <span class="s">&#39;Done&#39;</span>
</pre></div>
</div>
<p>This will hang until the processing of the PV completes (motor moving, etc)
before printing 'Done'.   You can also specify a maximum time to wait -- a
<em>timeout</em> (in seconds):</p>
<div class="highlight-python"><div class="highlight"><pre><span class="n">p</span><span class="o">.</span><span class="n">put</span><span class="p">(</span><span class="mf">1.0</span><span class="p">,</span> <span class="n">wait</span><span class="o">=</span><span class="bp">True</span><span class="p">,</span> <span class="n">timeout</span><span class="o">=</span><span class="mi">30</span><span class="p">)</span>
</pre></div>
</div>
<p>which will wait up to 30 seconds.  For the pedantic, this timeout should
not be used as an accurate clock -- the actual wait time may be slightly
longer.</p>
<p>A second method is to use the 'use_complete' option and watch for the
<a class="reference internal" href="#pv.put_complete" title="pv.put_complete"><tt class="xref py py-attr docutils literal"><span class="pre">put_complete</span></tt></a> attribute to become <tt class="docutils literal"><span class="pre">True</span></tt> after a <a class="reference internal" href="#pv.put" title="pv.put"><tt class="xref py py-meth docutils literal"><span class="pre">put()</span></tt></a>.  This is
somewhat more flexible than using <cite>wait=True</cite> as above, because you can more
carefully control how often you look for a <a class="reference internal" href="#pv.put" title="pv.put"><tt class="xref py py-meth docutils literal"><span class="pre">put()</span></tt></a> to complete, and
what to do in the interim.  A simple example would be:</p>
<div class="highlight-python"><div class="highlight"><pre><span class="n">p</span><span class="o">.</span><span class="n">put</span><span class="p">(</span><span class="mf">1.0</span><span class="p">,</span> <span class="n">use_complete</span><span class="o">=</span><span class="bp">True</span><span class="p">)</span>
<span class="n">waiting</span> <span class="o">=</span> <span class="bp">True</span>
<span class="k">while</span> <span class="n">waiting</span><span class="p">:</span>
    <span class="n">time</span><span class="o">.</span><span class="n">sleep</span><span class="p">(</span><span class="mf">0.001</span><span class="p">)</span>
    <span class="n">waiting</span> <span class="o">=</span> <span class="ow">not</span> <span class="n">p</span><span class="o">.</span><span class="n">put_complete</span>
</pre></div>
</div>
<p>An additional advantage of this approach is that you can easily wait for
multiple PVs to complete with python's builtin <em>all</em> function, as with:</p>
<div class="highlight-python"><div class="highlight"><pre><span class="n">pvgroup</span> <span class="o">=</span> <span class="p">(</span><span class="n">epics</span><span class="o">.</span><span class="n">PV</span><span class="p">(</span><span class="s">&#39;XXX&#39;</span><span class="p">),</span> <span class="n">epics</span><span class="o">.</span><span class="n">PV</span><span class="p">(</span><span class="s">&#39;YYY&#39;</span><span class="p">),</span> <span class="n">epics</span><span class="o">.</span><span class="n">PV</span><span class="p">(</span><span class="s">&#39;ZZZ&#39;</span><span class="p">))</span>
<span class="n">newvals</span> <span class="o">=</span> <span class="p">(</span><span class="mf">1.0</span><span class="p">,</span> <span class="mf">2.0</span><span class="p">,</span>  <span class="mf">3.0</span><span class="p">)</span>
<span class="k">for</span> <span class="n">pv</span><span class="p">,</span> <span class="n">val</span> <span class="ow">in</span> <span class="nb">zip</span><span class="p">(</span><span class="n">pvgroup</span><span class="p">,</span> <span class="n">newvals</span><span class="p">):</span>
    <span class="n">pv</span><span class="o">.</span><span class="n">put</span><span class="p">(</span><span class="n">val</span><span class="p">,</span> <span class="n">use_complete</span><span class="o">=</span><span class="bp">True</span><span class="p">)</span>

<span class="n">waiting</span> <span class="o">=</span> <span class="bp">True</span>
<span class="k">while</span> <span class="n">waiting</span><span class="p">:</span>
    <span class="n">time</span><span class="o">.</span><span class="n">sleep</span><span class="p">(</span><span class="mf">0.001</span><span class="p">)</span>
    <span class="n">waiting</span> <span class="o">=</span> <span class="nb">all</span><span class="p">(</span><span class="n">pv</span><span class="o">.</span><span class="n">put_complete</span> <span class="k">for</span> <span class="n">pv</span> <span class="ow">in</span> <span class="n">pvgroup</span><span class="p">)</span>
<span class="k">print</span> <span class="s">&#39;All puts are done!&#39;</span>
</pre></div>
</div>
<p>For maximum flexibility, one can all define a <em>put callback</em>, a function to
be run when the <a class="reference internal" href="#pv.put" title="pv.put"><tt class="xref py py-meth docutils literal"><span class="pre">put()</span></tt></a> has completed.   This function requires a
<em>pvname</em> keyword argument, but will receive no others, unless you pass in
data with the <em>callback_data</em> argument (which should be dict-like) to
<a class="reference internal" href="#pv.put" title="pv.put"><tt class="xref py py-meth docutils literal"><span class="pre">put()</span></tt></a>.   A simple example would be:</p>
<div class="highlight-python"><div class="highlight"><pre><span class="n">pv</span> <span class="o">=</span> <span class="n">epics</span><span class="o">.</span><span class="n">PV</span><span class="p">(</span><span class="s">&#39;XXX&#39;</span><span class="p">)</span>
<span class="k">def</span> <span class="nf">onPutComplete</span><span class="p">(</span><span class="n">pvname</span><span class="o">=</span><span class="bp">None</span><span class="p">,</span> <span class="o">**</span><span class="n">kws</span><span class="p">):</span>
    <span class="k">print</span> <span class="s">&#39;Put done for </span><span class="si">%s</span><span class="s">&#39;</span> <span class="o">%</span> <span class="n">pvname</span>

<span class="n">pv</span><span class="o">.</span><span class="n">put</span><span class="p">(</span><span class="mf">1.0</span><span class="p">,</span> <span class="n">callback</span><span class="o">=</span><span class="n">onPutComplete</span><span class="p">)</span>
</pre></div>
</div>
</div>
<div class="section" id="examples">
<span id="pv-examples-label"></span><h2>Examples<a class="headerlink" href="#examples" title="Permalink to this headline">¶</a></h2>
<p>Some simple examples using PVs follow.</p>
<div class="section" id="basic-use">
<h3>Basic Use<a class="headerlink" href="#basic-use" title="Permalink to this headline">¶</a></h3>
<p>The simplest approach is to simply create a PV and use its <a class="reference internal" href="#pv.value" title="pv.value"><tt class="xref py py-attr docutils literal"><span class="pre">value</span></tt></a>
attribute:</p>
<div class="highlight-python"><div class="highlight"><pre><span class="gp">&gt;&gt;&gt; </span><span class="kn">from</span> <span class="nn">epics</span> <span class="kn">import</span> <span class="n">PV</span>
<span class="gp">&gt;&gt;&gt; </span><span class="n">p1</span> <span class="o">=</span> <span class="n">PV</span><span class="p">(</span><span class="s">&#39;xxx.VAL&#39;</span><span class="p">)</span>
<span class="gp">&gt;&gt;&gt; </span><span class="k">print</span> <span class="n">p1</span><span class="o">.</span><span class="n">value</span>
<span class="go">1.00</span>
<span class="gp">&gt;&gt;&gt; </span><span class="n">p1</span><span class="o">.</span><span class="n">value</span> <span class="o">=</span> <span class="mf">2.00</span>
</pre></div>
</div>
<p>The <em>print p1.value</em> line automatically fetches the current PV value.  The
<em>p1.value = 2.00</em> line does a <a class="reference internal" href="#pv.put" title="pv.put"><tt class="xref py py-func docutils literal"><span class="pre">put()</span></tt></a> to set the value, causing any
necessary processing over the network.</p>
<p>The above example is equivalent to</p>
<div class="highlight-python"><div class="highlight"><pre><span class="gp">&gt;&gt;&gt; </span><span class="kn">from</span> <span class="nn">epics</span> <span class="kn">import</span> <span class="n">PV</span>
<span class="gp">&gt;&gt;&gt; </span><span class="n">p1</span> <span class="o">=</span> <span class="n">PV</span><span class="p">(</span><span class="s">&#39;xxx.VAL&#39;</span><span class="p">)</span>
<span class="gp">&gt;&gt;&gt; </span><span class="k">print</span> <span class="n">p1</span><span class="o">.</span><span class="n">get</span><span class="p">()</span>
<span class="go">1.00</span>
<span class="gp">&gt;&gt;&gt; </span><span class="n">p1</span><span class="o">.</span><span class="n">put</span><span class="p">(</span><span class="n">value</span> <span class="o">=</span> <span class="mf">2.00</span><span class="p">)</span>
</pre></div>
</div>
<p>To get a string representation of the value, you can use either</p>
<div class="highlight-python"><div class="highlight"><pre><span class="gp">&gt;&gt;&gt; </span><span class="k">print</span> <span class="n">p1</span><span class="o">.</span><span class="n">get</span><span class="p">(</span><span class="n">as_string</span><span class="o">=</span><span class="bp">True</span><span class="p">)</span>
<span class="go">&#39;1.000&#39;</span>
</pre></div>
</div>
<p>or, equivalently</p>
<div class="highlight-python"><div class="highlight"><pre><span class="gp">&gt;&gt;&gt; </span><span class="k">print</span> <span class="n">p1</span><span class="o">.</span><span class="n">char_value</span>
<span class="go">&#39;1.000&#39;</span>
</pre></div>
</div>
</div>
<div class="section" id="example-of-using-info-and-more-properties-examples">
<h3>Example of using info and more properties examples<a class="headerlink" href="#example-of-using-info-and-more-properties-examples" title="Permalink to this headline">¶</a></h3>
<p>A PV has many attributes.  This can be seen from its <em>info</em> paragraph:</p>
<div class="highlight-python"><div class="highlight"><pre><span class="gp">&gt;&gt;&gt; </span><span class="kn">import</span> <span class="nn">epics</span>
<span class="gp">&gt;&gt;&gt; </span><span class="n">p</span> <span class="o">=</span> <span class="n">epics</span><span class="o">.</span><span class="n">PV</span><span class="p">(</span><span class="s">&#39;13IDA:m3&#39;</span><span class="p">)</span>
<span class="gp">&gt;&gt;&gt; </span><span class="k">print</span> <span class="n">p</span><span class="o">.</span><span class="n">info</span>
<span class="go">== 13IDA:m3  (native_double) ==</span>
<span class="go">   value      = 0.2</span>
<span class="go">   char_value = &#39;0.200&#39;</span>
<span class="go">   count      = 1</span>
<span class="go">   type       = double</span>
<span class="go">   units      = mm</span>
<span class="go">   precision  = 3</span>
<span class="go">   host       = ioc13ida.cars.aps.anl.gov:5064</span>
<span class="go">   access     = read/write</span>
<span class="go">   status     = 0</span>
<span class="go">   severity   = 0</span>
<span class="go">   timestamp  = 1274809682.967 (2010-05-25 12:48:02.967364)</span>
<span class="go">   upper_ctrl_limit    = 5.49393415451</span>
<span class="go">   lower_ctrl_limit    = -14.5060658455</span>
<span class="go">   upper_disp_limit    = 5.49393415451</span>
<span class="go">   lower_disp_limit    = -14.5060658455</span>
<span class="go">   upper_alarm_limit   = 0.0</span>
<span class="go">   lower_alarm_limit   = 0.0</span>
<span class="go">   upper_warning_limit = 0.0</span>
<span class="go">   lower_warning_limit = 0.0</span>
<span class="go">   PV is internally monitored, with 0 user-defined callbacks:</span>
<span class="go">=============================</span>
</pre></div>
</div>
<p>The individual attributes can also be accessed as below.  Many of these
(the <em>control attributes</em>, see <a class="reference internal" href="ca.html#ctrlvars-table"><em>Table of Control Attributes</em></a>) will not be filled in until either the <a class="reference internal" href="#pv.info" title="pv.info"><tt class="xref py py-attr docutils literal"><span class="pre">info</span></tt></a>
attribute is accessed or until <a class="reference internal" href="#pv.get_ctrlvars" title="pv.get_ctrlvars"><tt class="xref py py-meth docutils literal"><span class="pre">get_ctrlvars()</span></tt></a> is called.</p>
<div class="highlight-python"><div class="highlight"><pre><span class="gp">&gt;&gt;&gt; </span> <span class="k">print</span> <span class="n">p</span><span class="o">.</span><span class="n">type</span>
<span class="go">double</span>
<span class="gp">&gt;&gt;&gt; </span><span class="k">print</span> <span class="n">p</span><span class="o">.</span><span class="n">units</span><span class="p">,</span> <span class="n">p</span><span class="o">.</span><span class="n">precision</span><span class="p">,</span> <span class="n">p</span><span class="o">.</span><span class="n">lower_disp_limit</span>
<span class="go">mm 3 -14.5060658455</span>
</pre></div>
</div>
</div>
<div class="section" id="getting-a-string-value">
<h3>Getting a string value<a class="headerlink" href="#getting-a-string-value" title="Permalink to this headline">¶</a></h3>
<p>It is not uncommon to want a string representation of a PVs value, for
example to show in a display window or to write to some report.  For string
PVs and integer PVs, this is a simple task.  For floating point values,
there is ambiguity how many significant digits to show. EPICS PVs all have
a <a class="reference internal" href="#pv.precision" title="pv.precision"><tt class="xref py py-attr docutils literal"><span class="pre">precision</span></tt></a> field. which sets how many digits after the decimal
place should be described.  In addition, for ENUM PVs, it would be
desire able to get at the name of the ENUM state, not just its integer
value.</p>
<p>To get the string representation of a PVs value, use either the
<a class="reference internal" href="#pv.char_value" title="pv.char_value"><tt class="xref py py-attr docutils literal"><span class="pre">char_value</span></tt></a> attribute or the <cite>as_string=True</cite> argument to <a class="reference internal" href="#pv.get" title="pv.get"><tt class="xref py py-meth docutils literal"><span class="pre">get()</span></tt></a></p>
</div>
<div class="section" id="example-of-put">
<h3>Example of <a class="reference internal" href="#pv.put" title="pv.put"><tt class="xref py py-meth docutils literal"><span class="pre">put()</span></tt></a><a class="headerlink" href="#example-of-put" title="Permalink to this headline">¶</a></h3>
<p>To put a new value to a variable, either of these two approaches can be
used:</p>
<div class="highlight-python"><div class="highlight"><pre><span class="gp">&gt;&gt;&gt; </span><span class="kn">import</span> <span class="nn">epics</span>
<span class="gp">&gt;&gt;&gt; </span><span class="n">p</span> <span class="o">=</span> <span class="n">epics</span><span class="o">.</span><span class="n">PV</span><span class="p">(</span><span class="s">&#39;XXX&#39;</span><span class="p">)</span>
<span class="gp">&gt;&gt;&gt; </span><span class="n">p</span><span class="o">.</span><span class="n">put</span><span class="p">(</span><span class="mf">1.0</span><span class="p">)</span>
</pre></div>
</div>
<p>Or (equivalently):</p>
<div class="highlight-python"><div class="highlight"><pre><span class="gp">&gt;&gt;&gt; </span><span class="kn">import</span> <span class="nn">epics</span>
<span class="gp">&gt;&gt;&gt; </span><span class="n">p</span> <span class="o">=</span> <span class="n">epics</span><span class="o">.</span><span class="n">PV</span><span class="p">(</span><span class="s">&#39;XXX&#39;</span><span class="p">)</span>
<span class="gp">&gt;&gt;&gt; </span><span class="n">p</span><span class="o">.</span><span class="n">value</span> <span class="o">=</span> <span class="mf">1.0</span>
</pre></div>
</div>
<p>The <a class="reference internal" href="#pv.value" title="pv.value"><tt class="xref py py-attr docutils literal"><span class="pre">value</span></tt></a> attribute is the only attribute that can be set.</p>
</div>
<div class="section" id="example-of-simple-callback">
<h3>Example of simple callback<a class="headerlink" href="#example-of-simple-callback" title="Permalink to this headline">¶</a></h3>
<p>It is often useful to get a notification of when a PV changes.  In general,
it would be inconvenient (and possibly inefficient) to have to continually
ask if a PVs value has changed.  Instead, it is better to set a <em>callback</em>
function: a function to be run when the value has changed.</p>
<p>A simple example of this would be:</p>
<div class="highlight-python"><div class="highlight"><pre><span class="kn">import</span> <span class="nn">epics</span>
<span class="kn">import</span> <span class="nn">time</span>
<span class="k">def</span> <span class="nf">onChanges</span><span class="p">(</span><span class="n">pvname</span><span class="o">=</span><span class="bp">None</span><span class="p">,</span> <span class="n">value</span><span class="o">=</span><span class="bp">None</span><span class="p">,</span> <span class="n">char_value</span><span class="o">=</span><span class="bp">None</span><span class="p">,</span> <span class="o">**</span><span class="n">kw</span><span class="p">):</span>
    <span class="k">print</span> <span class="s">&#39;PV Changed! &#39;</span><span class="p">,</span> <span class="n">pvname</span><span class="p">,</span> <span class="n">char_value</span><span class="p">,</span> <span class="n">time</span><span class="o">.</span><span class="n">ctime</span><span class="p">()</span>


<span class="n">mypv</span> <span class="o">=</span> <span class="n">epics</span><span class="o">.</span><span class="n">PV</span><span class="p">(</span><span class="n">pvname</span><span class="p">)</span>
<span class="n">mypv</span><span class="o">.</span><span class="n">add_callback</span><span class="p">(</span><span class="n">onChanges</span><span class="p">)</span>

<span class="k">print</span> <span class="s">&#39;Now wait for changes&#39;</span>

<span class="n">t0</span> <span class="o">=</span> <span class="n">time</span><span class="o">.</span><span class="n">time</span><span class="p">()</span>
<span class="k">while</span> <span class="n">time</span><span class="o">.</span><span class="n">time</span><span class="p">()</span> <span class="o">-</span> <span class="n">t0</span> <span class="o">&lt;</span> <span class="mf">60.0</span><span class="p">:</span>
    <span class="n">time</span><span class="o">.</span><span class="n">sleep</span><span class="p">(</span><span class="mf">1.e-3</span><span class="p">)</span>
<span class="k">print</span> <span class="s">&#39;Done.&#39;</span>
</pre></div>
</div>
<p>This first defines a <em>callback function</em> called <cite>onChanges()</cite> and then
simply waits for changes to happen.  Note that the callback function should
take keyword arguments, and generally use <cite>**kw</cite> to catch all arguments.
See <a class="reference internal" href="#pv-callbacks-label"><em>User-supplied Callback functions</em></a> for more details.</p>
</div>
<div class="section" id="example-of-connection-callback">
<h3>Example of connection callback<a class="headerlink" href="#example-of-connection-callback" title="Permalink to this headline">¶</a></h3>
<p>A connection callback:</p>
<div class="highlight-python"><div class="highlight"><pre><span class="c">#</span>
<span class="c"># example of using a connection callback that will be called</span>
<span class="c"># for any change in connection status</span>

<span class="kn">import</span> <span class="nn">epics</span>
<span class="kn">import</span> <span class="nn">time</span>
<span class="kn">import</span> <span class="nn">sys</span>
<span class="kn">from</span>  <span class="nn">pvnames</span> <span class="kn">import</span> <span class="n">motor1</span>

<span class="n">write</span> <span class="o">=</span> <span class="n">sys</span><span class="o">.</span><span class="n">stdout</span><span class="o">.</span><span class="n">write</span>
<span class="k">def</span> <span class="nf">onConnectionChange</span><span class="p">(</span><span class="n">pvname</span><span class="o">=</span><span class="bp">None</span><span class="p">,</span> <span class="n">conn</span><span class="o">=</span> <span class="bp">None</span><span class="p">,</span> <span class="o">**</span><span class="n">kws</span><span class="p">):</span>
    <span class="n">write</span><span class="p">(</span><span class="s">&#39;PV connection status changed: </span><span class="si">%s</span><span class="s"> </span><span class="si">%s</span><span class="se">\n</span><span class="s">&#39;</span> <span class="o">%</span> <span class="p">(</span><span class="n">pvname</span><span class="p">,</span>  <span class="nb">repr</span><span class="p">(</span><span class="n">conn</span><span class="p">)))</span>
    <span class="n">sys</span><span class="o">.</span><span class="n">stdout</span><span class="o">.</span><span class="n">flush</span><span class="p">()</span>

<span class="k">def</span> <span class="nf">onValueChange</span><span class="p">(</span><span class="n">pvname</span><span class="o">=</span><span class="bp">None</span><span class="p">,</span> <span class="n">value</span><span class="o">=</span><span class="bp">None</span><span class="p">,</span> <span class="n">host</span><span class="o">=</span><span class="bp">None</span><span class="p">,</span> <span class="o">**</span><span class="n">kws</span><span class="p">):</span>
    <span class="n">write</span><span class="p">(</span><span class="s">&#39;PV value changed: </span><span class="si">%s</span><span class="s"> (</span><span class="si">%s</span><span class="s">)  </span><span class="si">%s</span><span class="se">\n</span><span class="s">&#39;</span> <span class="o">%</span> <span class="p">(</span> <span class="n">pvname</span><span class="p">,</span> <span class="n">host</span><span class="p">,</span> <span class="nb">repr</span><span class="p">(</span><span class="n">value</span><span class="p">)))</span>
    <span class="n">sys</span><span class="o">.</span><span class="n">stdout</span><span class="o">.</span><span class="n">flush</span><span class="p">()</span>
<span class="n">mypv</span> <span class="o">=</span> <span class="n">epics</span><span class="o">.</span><span class="n">PV</span><span class="p">(</span><span class="n">motor1</span><span class="p">,</span> 
                <span class="n">connection_callback</span><span class="o">=</span> <span class="n">onConnectionChange</span><span class="p">,</span>
                <span class="n">callback</span><span class="o">=</span> <span class="n">onValueChange</span><span class="p">)</span>

<span class="n">mypv</span><span class="o">.</span><span class="n">get</span><span class="p">()</span>

<span class="n">write</span><span class="p">(</span><span class="s">&#39;Now waiting, watching values and connection changes:</span><span class="se">\n</span><span class="s">&#39;</span><span class="p">)</span>
<span class="n">t0</span> <span class="o">=</span> <span class="n">time</span><span class="o">.</span><span class="n">time</span><span class="p">()</span>
<span class="k">while</span> <span class="n">time</span><span class="o">.</span><span class="n">time</span><span class="p">()</span><span class="o">-</span><span class="n">t0</span> <span class="o">&lt;</span> <span class="mi">300</span><span class="p">:</span>
    <span class="n">time</span><span class="o">.</span><span class="n">sleep</span><span class="p">(</span><span class="mf">0.01</span><span class="p">)</span>
</pre></div>
</div>
</div>
</div>
</div>


          </div>
        </div>
      </div>
      <div class="clearer"></div>
    </div>
    <div class="related">
      <h3>Navigation</h3>
      <ul>
        <li class="right" style="margin-right: 10px">
          <a href="genindex.html" title="General Index"
             >index</a></li>
        <li class="right" >
          <a href="py-modindex.html" title="Python Module Index"
             >modules</a> |</li>
        <li class="right" >
          <a href="ca.html" title="epics.ca Low-Level Epics Interface"
             >next</a> |</li>
        <li class="right" >
          <a href="overview.html" title="Overview of EPICS Channel Access in Python"
             >previous</a> |</li>
   <li><a href="overview.html">getting started</a>|&nbsp;</li>
   <li><a href="installation.html">download</a>|&nbsp;</li>
   <li><a href="#">PVs</a>|&nbsp;</li>
   <li><a href="devices.html">Devices</a>|&nbsp;</li>
   <li><a href="wx.html">wxWidgets</a>|&nbsp;</li>
   <li><a href="more.html">More...</a>|&nbsp;</li>
   &nbsp;&nbsp;<li><a href="search.html">search</a>&nbsp;</li>
 
      </ul>
    </div>
    <div class="footer">
        &copy; Copyright 2010, Matthew Newville.
      Created using <a href="http://sphinx.pocoo.org/">Sphinx</a> 1.1.2.
    </div>
  </body>
</html><|MERGE_RESOLUTION|>--- conflicted
+++ resolved
@@ -9,10 +9,6 @@
     <meta http-equiv="Content-Type" content="text/html; charset=utf-8" />
     
     <title>The Epics PV class &mdash; Epics Channel Access for Python</title>
-<<<<<<< HEAD
-=======
-    
->>>>>>> 834c1401
     <link rel="stylesheet" href="_static/sphinxdoc.css" type="text/css" />
     <link rel="stylesheet" href="_static/pygments.css" type="text/css" />
     
