--- conflicted
+++ resolved
@@ -2,13 +2,9 @@
 <p>Current version: <b>{{ release }}</b></p>
 <p>Download Stable Version from:
 <ul>
-<<<<<<< HEAD
   <li>&nbsp; &nbsp; <a href="http://cars9.uchicago.edu/software/python/pyepics3/src/">cars.uchicago.edu</a>
   <li>&nbsp; &nbsp; <a href="http://pypi.python.org/pypi/epics/">PyPI (Python.org)</a> <br>
        try <tt>easy_install epics</tt>
- </ul>
-
-
 </ul>
 <p>
 
@@ -16,22 +12,7 @@
 
 <h3>Documentation</h3>
 
- <a href="http://pyepics.github.com/pyepics/pyepics3.pdf">PDF Format</a>
-=======
-  <li>&nbsp; &nbsp; <a href="http://cars9.uchicago.edu/software/python/pyepics3/src/">
-    cars.uchicago.edu</a>
-  <li>&nbsp; &nbsp; <a href="http://pypi.python.org/pypi/epics/">PyPI
-       (Python.org)</a> <br>
-       try <tt>easy_install epics</tt>
-</ul>
-<p>
-
-Latest development version: <br> &nbsp; &nbsp; <a href="https://github.com/newville/pyepics/">github.com</a> <br>
-
-<h3>Documentation</h3>
-
  <a href="http://cars9.uchicago.edu/software/python/pyepics3/pyepics3.pdf">
  PDF Format</a>
 <hr> 
->>>>>>> 823eb8f3
 <p>