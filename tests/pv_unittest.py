--- conflicted
+++ resolved
@@ -519,7 +519,6 @@
             self.assertEqual(len(val), 1)
 
 
-<<<<<<< HEAD
 @pytest.mark.parametrize('num_threads', [1, 10, 200])
 def test_multithreaded_get(num_threads):
     def thread(thread_idx):
@@ -529,7 +528,27 @@
                               )
 
     result = {}
-=======
+    ca.use_initial_context()
+    pv = PV(pvnames.double_pv)
+
+    threads = [ca.CAThread(target=thread, args=(i, ))
+               for i in range(num_threads)]
+
+    with no_simulator_updates():
+        for thread in threads:
+            thread.start()
+        for thread in threads:
+            thread.join()
+
+    assert len(result) == num_threads
+    print(result)
+    values = set(result.values())
+    assert len(values) == 1
+
+    value, = values
+    assert value is not None
+
+
 @pytest.mark.parametrize('num_threads', [1, 10, 100])
 def test_multithreaded_put_complete(num_threads):
     def callback(pvname, data):
@@ -542,7 +561,6 @@
         time.sleep(0.1)
 
     result = []
->>>>>>> 16aabe41
     ca.use_initial_context()
     pv = PV(pvnames.double_pv)
 
@@ -557,15 +575,7 @@
 
     assert len(result) == num_threads
     print(result)
-<<<<<<< HEAD
-    values = set(result.values())
-    assert len(values) == 1
-
-    value, = values
-    assert value is not None
-=======
     assert set(result) == set(range(num_threads))
->>>>>>> 16aabe41
 
 
 if __name__ == '__main__':
