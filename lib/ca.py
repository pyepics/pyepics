--- conflicted
+++ resolved
@@ -946,11 +946,7 @@
 
     t0 = time.time()
     if timeout is None:
-<<<<<<< HEAD
-        timeout = 1.0 + log10(count)
-=======
         timeout = 1.0 + log10(max(1, count))
->>>>>>> bec72051
     while ncache['value'] is GET_PENDING:
         pend_event(1.e-5)
         if time.time()-t0 > timeout:
